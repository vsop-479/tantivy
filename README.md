--- conflicted
+++ resolved
@@ -5,15 +5,10 @@
 [![License: MIT](https://img.shields.io/badge/License-MIT-yellow.svg)](https://opensource.org/licenses/MIT)
 
 
-<<<<<<< HEAD
-
-![Tantivy](http://fulmicoton.com/tantivy.png)
 
 **Tantivy** is a **full text search engine library** written in rust.
-=======
-**Tantivy** is a **text search engine library** written in rust.
->>>>>>> 8ac1ddfc
-Without being exactly a port of Lucene in Rust, it is strongly inspired by Lucene's design.
+
+It is strongly inspired by Lucene's design.
 
 # Features
 
